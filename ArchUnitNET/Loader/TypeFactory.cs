//  Copyright 2019 Florian Gather <florian.gather@tngtech.com>
// 	Copyright 2019 Paula Ruiz <paularuiz22@gmail.com>
// 	Copyright 2019 Fritz Brandhuber <fritz.brandhuber@tngtech.com>
// 
// 	SPDX-License-Identifier: Apache-2.0

using System.Collections.Generic;
using System.Linq;
using System.Runtime.CompilerServices;
using ArchUnitNET.Domain;
using ArchUnitNET.Loader.LoadTasks;
using JetBrains.Annotations;
using Mono.Cecil;
using static ArchUnitNET.Domain.Visibility;
using GenericParameter = ArchUnitNET.Domain.GenericParameter;

namespace ArchUnitNET.Loader
{
    internal class TypeFactory
    {
        private readonly AssemblyRegistry _assemblyRegistry;
        private readonly LoadTaskRegistry _loadTaskRegistry;
        private readonly MethodMemberRegistry _methodMemberRegistry;
        private readonly NamespaceRegistry _namespaceRegistry;
        private readonly TypeRegistry _typeRegistry;

        public TypeFactory(TypeRegistry typeRegistry, MethodMemberRegistry methodMemberRegistry,
            LoadTaskRegistry loadTaskRegistry, AssemblyRegistry assemblyRegistry, NamespaceRegistry namespaceRegistry)
        {
            _loadTaskRegistry = loadTaskRegistry;
            _assemblyRegistry = assemblyRegistry;
            _namespaceRegistry = namespaceRegistry;
            _typeRegistry = typeRegistry;
            _methodMemberRegistry = methodMemberRegistry;
        }

        public IEnumerable<IType> GetAllNonCompilerGeneratedTypes()
        {
            return _typeRegistry.GetAllTypes().Where(type => !type.IsCompilerGenerated);
        }

        [NotNull]
        internal IType GetOrCreateTypeFromTypeReference(TypeReference typeReference)
        {
            return _typeRegistry.GetOrCreateTypeFromTypeReference(typeReference,
                s => CreateTypeFromTypeReference(typeReference, false)).Type;
        }

        [NotNull]
        internal ITypeInstance<IType> GetOrCreateStubTypeInstanceFromTypeReference(TypeReference typeReference)
        {
            return _typeRegistry.GetOrCreateTypeFromTypeReference(typeReference,
                s => CreateTypeFromTypeReference(typeReference, true));
        }

        [NotNull]
        internal MethodMemberInstance GetOrCreateMethodMemberFromMethodReference([NotNull] IType type,
            [NotNull] MethodReference methodReference)
        {
            return _methodMemberRegistry.GetOrCreateMethodFromMethodReference(methodReference,
                s => CreateMethodMemberFromMethodReference(new TypeInstance<IType>(type), methodReference));
        }

        [NotNull]
        internal MethodMemberInstance GetOrCreateMethodMemberFromMethodReference(
            [NotNull] ITypeInstance<IType> typeInstance, [NotNull] MethodReference methodReference)
        {
            return _methodMemberRegistry.GetOrCreateMethodFromMethodReference(methodReference,
                s => CreateMethodMemberFromMethodReference(typeInstance, methodReference));
        }

        [NotNull]
        private ITypeInstance<IType> CreateTypeFromTypeReference(TypeReference typeReference, bool isStub)
        {
            if (typeReference.IsGenericParameter)
            {
                var genericParameter = (Mono.Cecil.GenericParameter)typeReference;
                var declarerIsMethod = genericParameter.Type == GenericParameterType.Method;
                var declaringTypeFullName = declarerIsMethod
                    ? genericParameter.DeclaringMethod.BuildFullName()
                    : genericParameter.DeclaringType.BuildFullName();

                return new TypeInstance<GenericParameter>(CreateGenericParameter(genericParameter,
                    declaringTypeFullName,
                    declarerIsMethod));
            }

            if (typeReference.IsArray)
            {
                var dimensions = new List<int>();
                do
                {
                    var arrayType = (ArrayType)typeReference;
                    dimensions.Add(arrayType.Rank);
                    typeReference = arrayType.ElementType;
                } while (typeReference.IsArray);

                var elementTypeInstance = GetOrCreateStubTypeInstanceFromTypeReference(typeReference);
                switch (elementTypeInstance.Type)
                {
                    case Interface intf:
                        return new TypeInstance<Interface>(intf, elementTypeInstance.GenericArguments, dimensions);
                    case Attribute att:
                        return new TypeInstance<Attribute>(att, elementTypeInstance.GenericArguments, dimensions);
                    case Class cls:
                        return new TypeInstance<Class>(cls, elementTypeInstance.GenericArguments, dimensions);
                    default:
                        return new TypeInstance<IType>(elementTypeInstance.Type, elementTypeInstance.GenericArguments,
                            dimensions);
                }
            }

            if (typeReference.IsGenericInstance)
            {
                var elementType = GetOrCreateStubTypeInstanceFromTypeReference(typeReference.GetElementType()).Type;
                var genericInstance = (GenericInstanceType)typeReference;
                var genericArguments = genericInstance.GenericArguments
                    .Select(CreateGenericArgumentFromTypeReference)
                    .Where(argument => !argument.Type.IsCompilerGenerated);
                switch (elementType)
                {
                    case Interface intf:
                        return new TypeInstance<Interface>(intf, genericArguments);
                    case Attribute att:
                        return new TypeInstance<Attribute>(att, genericArguments);
                    case Class cls:
                        return new TypeInstance<Class>(cls, genericArguments);
                    default:
                        return new TypeInstance<IType>(elementType, genericArguments);
                }
            }


            TypeDefinition typeDefinition;
            try
            {
                typeDefinition = typeReference.Resolve();
            }
            catch (AssemblyResolutionException)
            {
                typeDefinition = null;
            }

            var typeName = typeReference.BuildFullName();
            var declaringTypeReference = typeReference;
            while (declaringTypeReference.IsNested)
            {
                declaringTypeReference = declaringTypeReference.DeclaringType;
            }

            var currentNamespace = _namespaceRegistry.GetOrCreateNamespace(declaringTypeReference.Namespace);
            var currentAssembly = _assemblyRegistry.GetOrCreateAssembly(typeReference.Module.Assembly.Name.FullName,
                typeReference.Module.Assembly.FullName, true);

            Type type;
            bool isCompilerGenerated, isNested, isGeneric;

            if (typeDefinition == null)
            {
                isCompilerGenerated = typeReference.IsCompilerGenerated();
                isNested = typeReference.IsNested;
                isGeneric = typeReference.HasGenericParameters;
                type = new Type(typeName, typeReference.Name, currentAssembly, currentNamespace, NotAccessible,
                    isNested, isGeneric, true, isCompilerGenerated);

                return new TypeInstance<IType>(type);
            }

            if (typeDefinition.CustomAttributes.Any(att =>
                att.AttributeType.FullName == typeof(UnsafeValueTypeAttribute).FullName))
            {
                var arrayType = typeDefinition.Fields.First(field => field.Name == "FixedElementField").FieldType;
                var arrayTypeInstance = GetOrCreateStubTypeInstanceFromTypeReference(arrayType);
                var dimensions = new List<int> { 1 };

                switch (arrayTypeInstance.Type)
                {
                    case Interface intf:
                        return new TypeInstance<Interface>(intf, arrayTypeInstance.GenericArguments, dimensions);
                    case Attribute att:
                        return new TypeInstance<Attribute>(att, arrayTypeInstance.GenericArguments, dimensions);
                    case Class cls:
                        return new TypeInstance<Class>(cls, arrayTypeInstance.GenericArguments, dimensions);
                    default:
                        return new TypeInstance<IType>(arrayTypeInstance.Type, arrayTypeInstance.GenericArguments,
                            dimensions);
                }
            }

            var visibility = typeDefinition.GetVisibility();
            isCompilerGenerated = typeDefinition.IsCompilerGenerated();
            isNested = typeDefinition.IsNested;
            isGeneric = typeDefinition.HasGenericParameters;
            type = new Type(typeName, typeReference.Name, currentAssembly, currentNamespace, visibility, isNested,
                isGeneric, isStub, isCompilerGenerated);

            var genericParameters = GetGenericParameters(typeDefinition);
            type.GenericParameters.AddRange(genericParameters);

            ITypeInstance<IType> createdTypeInstance;

            if (typeDefinition.IsInterface)
            {
                createdTypeInstance = new TypeInstance<Interface>(new Interface(type));
            }
            else if (typeDefinition.IsAttribute())
            {
                createdTypeInstance =
                    new TypeInstance<Attribute>(new Attribute(type, typeDefinition.IsAbstract,
                        typeDefinition.IsSealed));
            }
            else if (typeDefinition.IsValueType)
            {
                if (typeDefinition.IsEnum)
                {
                    createdTypeInstance = new TypeInstance<Enum>(new Enum(type));
                }
                else
                {
                    createdTypeInstance = new TypeInstance<Struct>(new Struct(type));
                }
            }
            else
            {
                createdTypeInstance =
                    new TypeInstance<Class>(new Class(type, typeDefinition.IsAbstract, typeDefinition.IsSealed));
            }


            if (!isStub && !isCompilerGenerated)
            {
                if (!typeDefinition.IsInterface)
                {
<<<<<<< HEAD
                    LoadBaseTask(createdTypeInstance.Type, type, typeDefinition);
=======
                    LoadBaseTask((Class)createdTypeInstance.Type, type, typeDefinition);
>>>>>>> 31cca571
                }

                LoadNonBaseTasks(createdTypeInstance.Type, type, typeDefinition);
            }

            return createdTypeInstance;
        }

        [NotNull]
        private MethodMemberInstance CreateMethodMemberFromMethodReference(
            [NotNull] ITypeInstance<IType> typeInstance, [NotNull] MethodReference methodReference)
        {
            if (methodReference.IsGenericInstance)
            {
                var elementMethod =
                    CreateMethodMemberFromMethodReference(typeInstance, methodReference.GetElementMethod()).Member;

                var genericInstanceMethod = (GenericInstanceMethod)methodReference;
                var genericArguments = genericInstanceMethod.GenericArguments
                    .Select(CreateGenericArgumentFromTypeReference)
                    .Where(argument => !argument.Type.IsCompilerGenerated);

                return new MethodMemberInstance(elementMethod, typeInstance.GenericArguments, genericArguments);
            }

            var returnTypeReference = methodReference.ReturnType;
            var returnType = GetOrCreateStubTypeInstanceFromTypeReference(returnTypeReference);

            var name = methodReference.BuildMethodMemberName();
            var fullName = methodReference.BuildFullName();
            var isGeneric = methodReference.HasGenericParameters;
            var isCompilerGenerated = methodReference.IsCompilerGenerated();
            MethodForm methodForm;
            Visibility visibility;
            bool isStub;
            bool? isIterator;
            bool? isStatic;

            MethodDefinition methodDefinition;
            try
            {
                methodDefinition = methodReference.Resolve();
            }
            catch (AssemblyResolutionException)
            {
                methodDefinition = null;
            }

            if (methodDefinition == null)
            {
                visibility = Public;
                methodForm = methodReference.HasConstructorName() ? MethodForm.Constructor : MethodForm.Normal;
                isIterator = null;
                isStatic = null;
                isStub = true;
            }
            else
            {
                visibility = methodDefinition.GetVisibility();
                methodForm = methodDefinition.GetMethodForm();
                isIterator = methodDefinition.IsIterator();
                isStatic = methodDefinition.IsStatic;
                isStub = false;
            }

            var methodMember = new MethodMember(name, fullName, typeInstance.Type, visibility, returnType,
                false, methodForm, isGeneric, isStub, isCompilerGenerated, isIterator, isStatic);

            var parameters = methodReference.GetParameters(this).ToList();
            methodMember.ParameterInstances.AddRange(parameters);

            var genericParameters = GetGenericParameters(methodReference);
            methodMember.GenericParameters.AddRange(genericParameters);

            return new MethodMemberInstance(methodMember, typeInstance.GenericArguments,
                Enumerable.Empty<GenericArgument>());
        }

        [NotNull]
        internal FieldMember CreateStubFieldMemberFromFieldReference([NotNull] IType type,
            [NotNull] FieldReference fieldReference)
        {
            var typeReference = fieldReference.FieldType;
            var fieldType = GetOrCreateStubTypeInstanceFromTypeReference(typeReference);
            var isCompilerGenerated = fieldReference.IsCompilerGenerated();
            bool? isStatic = null;
            if (fieldReference is FieldDefinition fieldDefinition)
            {
                isStatic = fieldDefinition.IsStatic;
            }

            return new FieldMember(type, fieldReference.Name, fieldReference.FullName, Public, fieldType,
                isCompilerGenerated, isStatic);
        }

        public IEnumerable<GenericParameter> GetGenericParameters(IGenericParameterProvider genericParameterProvider)
        {
            return genericParameterProvider == null
                ? Enumerable.Empty<GenericParameter>()
                : genericParameterProvider.GenericParameters
                    .Select(param => GetOrCreateStubTypeInstanceFromTypeReference(param).Type).Cast<GenericParameter>();
        }


        private GenericParameter CreateGenericParameter(Mono.Cecil.GenericParameter genericParameter,
            [NotNull] string declarerFullName, bool declarerIsMethod)
        {
            var isCompilerGenerated = genericParameter.IsCompilerGenerated();
            var variance = genericParameter.GetVariance();
            var typeConstraints = genericParameter.Constraints.Select(con =>
                GetOrCreateStubTypeInstanceFromTypeReference(con.ConstraintType));
            return new GenericParameter(declarerFullName, genericParameter.Name, variance, typeConstraints,
                genericParameter.HasReferenceTypeConstraint, genericParameter.HasNotNullableValueTypeConstraint,
                genericParameter.HasDefaultConstructorConstraint, isCompilerGenerated, declarerIsMethod);
        }

        internal GenericArgument CreateGenericArgumentFromTypeReference(TypeReference typeReference)
        {
            return new GenericArgument(GetOrCreateStubTypeInstanceFromTypeReference(typeReference));
        }

        private void LoadBaseTask(IType cls, Type type, TypeDefinition typeDefinition)
        {
            if (typeDefinition == null)
            {
                return;
            }

            _loadTaskRegistry.Add(typeof(AddBaseClassDependency),
                new AddBaseClassDependency(cls, type, typeDefinition, this));
        }

        private void LoadNonBaseTasks(IType createdType, Type type, TypeDefinition typeDefinition)
        {
            if (typeDefinition == null)
            {
                return;
            }

            _loadTaskRegistry.Add(typeof(AddMembers),
                new AddMembers(createdType, typeDefinition, this, type.Members));
            _loadTaskRegistry.Add(typeof(AddGenericParameterDependencies),
                new AddGenericParameterDependencies(type));
            _loadTaskRegistry.Add(typeof(AddAttributesAndAttributeDependencies),
                new AddAttributesAndAttributeDependencies(createdType, typeDefinition, this));
            _loadTaskRegistry.Add(typeof(AddFieldAndPropertyDependencies),
                new AddFieldAndPropertyDependencies(createdType));
            _loadTaskRegistry.Add(typeof(AddMethodDependencies),
                new AddMethodDependencies(createdType, typeDefinition, this));
            _loadTaskRegistry.Add(typeof(AddGenericArgumentDependencies),
                new AddGenericArgumentDependencies(type));
            _loadTaskRegistry.Add(typeof(AddClassDependencies),
                new AddClassDependencies(createdType, typeDefinition, this, type.Dependencies));
            _loadTaskRegistry.Add(typeof(AddBackwardsDependencies), new AddBackwardsDependencies(createdType));
        }
    }
}<|MERGE_RESOLUTION|>--- conflicted
+++ resolved
@@ -231,11 +231,7 @@
             {
                 if (!typeDefinition.IsInterface)
                 {
-<<<<<<< HEAD
                     LoadBaseTask(createdTypeInstance.Type, type, typeDefinition);
-=======
-                    LoadBaseTask((Class)createdTypeInstance.Type, type, typeDefinition);
->>>>>>> 31cca571
                 }
 
                 LoadNonBaseTasks(createdTypeInstance.Type, type, typeDefinition);
