//  Copyright 2019 Florian Gather <florian.gather@tngtech.com>
// 	Copyright 2019 Paula Ruiz <paularuiz22@gmail.com>
// 	Copyright 2019 Fritz Brandhuber <fritz.brandhuber@tngtech.com>
// 
// 	SPDX-License-Identifier: Apache-2.0

using System.Collections.Generic;
using System.Linq;
using ArchUnitNET.Domain.Dependencies;

namespace ArchUnitNET.Domain.Extensions
{
    public static class TypeExtensions
    {
        public static bool IsAnonymousType(this IType type)
        {
            return type.NameStartsWith("<>f__AnonymousType");
        }

        public static IEnumerable<Slice> SlicedBy(this IEnumerable<IType> source, string fullName)
        {
            return source.GroupBy(type => type.FullName)
                .Select(sliceItems => new Slice(SliceIdentifier.Of(sliceItems.Key), sliceItems.ToList()));
        }

        public static IEnumerable<IType> GetAssignableTypes(this IType type)
        {
            switch (type)
            {
                case Interface intf:
                    return intf.ImplementedInterfaces.Concat(new[] { intf });
                case Class cls:
<<<<<<< HEAD
                    return cls.InheritedClasses.Concat(new[] { cls }).Concat(cls.ImplementedInterfaces);
=======
                    return cls.InheritedClasses.Concat(new[] {cls}).Concat(cls.ImplementedInterfaces);
                case Struct str:
                    return str.InheritedClasses.Concat(new IType[] {str}).Concat(str.ImplementedInterfaces);
                case Enum en:
                    return en.InheritedClasses.Concat(new IType[] {en}).Concat(en.ImplementedInterfaces);
>>>>>>> 226758ec
                default:
                    return Enumerable.Empty<IType>();
            }
        }

        public static IEnumerable<PropertyMember> GetPropertyMembersWithName(this IType type, string name)
        {
            return type.GetPropertyMembers().WhereNameIs(name);
        }

        public static bool HasPropertyMemberWithName(this IType type, string name)
        {
            return !type.GetPropertyMembersWithName(name).IsNullOrEmpty();
        }

        public static IEnumerable<FieldMember> GetFieldMembersWithName(this IType type, string name)
        {
            return type.GetFieldMembers().WhereNameIs(name);
        }

        public static bool HasFieldMemberWithName(this IType type, string name)
        {
            return !type.GetFieldMembersWithName(name).IsNullOrEmpty();
        }

        public static IEnumerable<MethodMember> GetMethodMembersWithName(this IType type, string name)
        {
            return type.GetMethodMembers().WhereNameIs(name);
        }

        public static bool HasMethodMemberWithName(this IType type, string name)
        {
            return !type.GetMethodMembersWithName(name).IsNullOrEmpty();
        }

        public static IEnumerable<IMember> GetMembersWithName(this IType type, string name)
        {
            return type.Members.WhereNameIs(name);
        }

        public static bool HasMemberWithName(this IType type, string name)
        {
            return !type.GetMembersWithName(name).IsNullOrEmpty();
        }

        public static PropertyMember GetPropertyMemberWithFullName(this IType type, string fullName)
        {
            return type.GetPropertyMembers().WhereFullNameIs(fullName);
        }

        public static bool HasPropertyMemberWithFullName(this IType type, string fullname)
        {
            return type.GetPropertyMemberWithFullName(fullname) != null;
        }

        public static MethodMember GetMethodMemberWithFullName(this IType type, string fullName)
        {
            return type.GetMethodMembers().WhereFullNameIs(fullName);
        }

        public static bool HasMethodMemberWithFullName(this IType type, string fullname)
        {
            return type.GetMethodMemberWithFullName(fullname) != null;
        }

        public static FieldMember GetFieldMemberWithFullName(this IType type, string fullName)
        {
            return type.GetFieldMembers().WhereFullNameIs(fullName);
        }

        public static bool HasFieldMemberWithFullName(this IType type, string fullname)
        {
            return type.GetFieldMemberWithFullName(fullname) != null;
        }

        public static IMember GetMemberWithFullName(this IType type, string fullName)
        {
            return type.Members.WhereFullNameIs(fullName);
        }

        public static bool HasMemberWithFullName(this IType type, string fullname)
        {
            return type.GetMemberWithFullName(fullname) != null;
        }

        public static Attribute GetAttributeOfType(this IType type, Class attributeClass)
        {
            return type.Attributes.FirstOrDefault(attribute => attribute.FullName.Equals(attributeClass.FullName));
        }

        public static bool ResidesInNamespace(this IType e, string pattern, bool useRegularExpressions = false)
        {
            return e.Namespace.FullNameMatches(pattern, useRegularExpressions);
        }

        public static bool ResidesInAssembly(this IType e, string pattern, bool useRegularExpressions = false)
        {
            return e.Assembly.FullNameMatches(pattern, useRegularExpressions);
        }

        public static bool IsDeclaredAsFieldIn(this IType type, string pattern, bool useRegularExpressions = false)
        {
            return type.GetFieldTypeDependencies(true).Any(dependency =>
                dependency.Target.FullNameMatches(pattern, useRegularExpressions));
        }

        public static bool HasDependency(this IType type, ITypeDependency dependency)
        {
            return type.Dependencies.Contains(dependency);
        }

        public static bool HasDependencies(this IType type, IEnumerable<ITypeDependency> dependencies)
        {
            return dependencies.All(dependency => type.Dependencies.Contains(dependency));
        }

        public static IEnumerable<PropertyMember> GetPropertyMembers(this IType type)
        {
            return type.Members.OfType<PropertyMember>();
        }

        public static IEnumerable<FieldMember> GetFieldMembers(this IType type)
        {
            return type.Members.OfType<FieldMember>();
        }

        public static IEnumerable<MethodMember> GetMethodMembers(this IType type)
        {
            return type.Members.OfType<MethodMember>();
        }

        public static IEnumerable<MethodMember> GetConstructors(this IType type)
        {
            return type.GetMethodMembers().Where(method => method.IsConstructor());
        }

        public static IEnumerable<AttributeTypeDependency> GetAttributeTypeDependencies(this IType type,
            bool getBackwardsDependencies = false)
        {
            return getBackwardsDependencies
                ? type.BackwardsDependencies.OfType<AttributeTypeDependency>()
                : type.Dependencies.OfType<AttributeTypeDependency>();
        }

        public static IEnumerable<ImplementsInterfaceDependency> GetImplementsInterfaceDependencies(this IType type,
            bool getBackwardsDependencies = false)
        {
            return getBackwardsDependencies
                ? type.BackwardsDependencies.OfType<ImplementsInterfaceDependency>()
                : type.Dependencies.OfType<ImplementsInterfaceDependency>();
        }

        public static IEnumerable<InheritsBaseClassDependency> GetInheritsBaseClassDependencies(this IType type,
            bool getBackwardsDependencies = false)
        {
            return getBackwardsDependencies
                ? type.BackwardsDependencies.OfType<InheritsBaseClassDependency>()
                : type.Dependencies.OfType<InheritsBaseClassDependency>();
        }
    }
}<|MERGE_RESOLUTION|>--- conflicted
+++ resolved
@@ -30,15 +30,11 @@
                 case Interface intf:
                     return intf.ImplementedInterfaces.Concat(new[] { intf });
                 case Class cls:
-<<<<<<< HEAD
-                    return cls.InheritedClasses.Concat(new[] { cls }).Concat(cls.ImplementedInterfaces);
-=======
                     return cls.InheritedClasses.Concat(new[] {cls}).Concat(cls.ImplementedInterfaces);
                 case Struct str:
                     return str.InheritedClasses.Concat(new IType[] {str}).Concat(str.ImplementedInterfaces);
                 case Enum en:
                     return en.InheritedClasses.Concat(new IType[] {en}).Concat(en.ImplementedInterfaces);
->>>>>>> 226758ec
                 default:
                     return Enumerable.Empty<IType>();
             }
