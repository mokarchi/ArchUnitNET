<<<<<<< HEAD
//  Copyright 2019 Florian Gather <florian.gather@tngtech.com>
// 	Copyright 2019 Fritz Brandhuber <fritz.brandhuber@tngtech.com>
// 	Copyright 2020 Pavel Fischer <rubbiroid@gmail.com>
//
// 	SPDX-License-Identifier: Apache-2.0
//

using System;
=======
>>>>>>> 9c989b23
using System.Linq;

namespace ArchUnitNET.Domain.Extensions
{
    public static class AttributeExtensions
    {
        [Obsolete(
            "Either HasAttribute() without the useRegularExpressions parameter or HasAttributeMatching() should be used"
        )]
        public static bool HasAttribute(
            this IHasAttributes a,
            string pattern,
            bool useRegularExpressions
        )
        {
            return a.Attributes.Any(attribute =>
                attribute.FullNameMatches(pattern, useRegularExpressions)
            );
        }

        public static bool HasAttribute(this IHasAttributes a, string fullName)
        {
            return a.Attributes.Any(attribute => attribute.FullNameEquals(fullName));
        }

        [Obsolete(
            "Either OnlyHasAttributes() without the useRegularExpressions parameter or OnlyHasAttributesMatching() should be used"
        )]
        public static bool OnlyHasAttributes(
            this IHasAttributes a,
            string pattern,
            bool useRegularExpressions
        )
        {
            return a.Attributes.IsNullOrEmpty()
                || a.Attributes.All(attribute =>
                    attribute.FullNameMatches(pattern, useRegularExpressions)
                );
        }

        public static bool HasAttributeMatching(this IHasAttributes a, string pattern)
        {
            return a.Attributes.Any(attribute => attribute.FullNameMatches(pattern));
        }

        public static bool OnlyHasAttributes(this IHasAttributes a, string name)
        {
            return a.Attributes.IsNullOrEmpty()
                || a.Attributes.All(attribute => attribute.FullNameEquals(name));
        }

        public static bool OnlyHasAttributesMatching(this IHasAttributes a, string pattern)
        {
            return a.Attributes.IsNullOrEmpty()
                || a.Attributes.All(attribute => attribute.FullNameMatches(pattern));
        }
    }
}<|MERGE_RESOLUTION|>--- conflicted
+++ resolved
@@ -1,14 +1,4 @@
-<<<<<<< HEAD
-//  Copyright 2019 Florian Gather <florian.gather@tngtech.com>
-// 	Copyright 2019 Fritz Brandhuber <fritz.brandhuber@tngtech.com>
-// 	Copyright 2020 Pavel Fischer <rubbiroid@gmail.com>
-//
-// 	SPDX-License-Identifier: Apache-2.0
-//
-
 using System;
-=======
->>>>>>> 9c989b23
 using System.Linq;
 
 namespace ArchUnitNET.Domain.Extensions
